<div align="center">
  <p>
    <a href="https://www.ultralytics.com/events/yolovision" target="_blank">
      <img width="100%" src="https://raw.githubusercontent.com/ultralytics/assets/main/yolov8/banner-yolov8.png"></a>
  </p>

[中文](https://docs.ultralytics.com/zh) | [한국어](https://docs.ultralytics.com/ko) | [日本語](https://docs.ultralytics.com/ja) | [Русский](https://docs.ultralytics.com/ru) | [Deutsch](https://docs.ultralytics.com/de) | [Français](https://docs.ultralytics.com/fr) | [Español](https://docs.ultralytics.com/es) | [Português](https://docs.ultralytics.com/pt) | [Türkçe](https://docs.ultralytics.com/tr) | [Tiếng Việt](https://docs.ultralytics.com/vi) | [العربية](https://docs.ultralytics.com/ar)

<div>
    <a href="https://github.com/ultralytics/yolov5/actions/workflows/ci-testing.yml"><img src="https://github.com/ultralytics/yolov5/actions/workflows/ci-testing.yml/badge.svg" alt="YOLOv5 CI"></a>
    <a href="https://zenodo.org/badge/latestdoi/264818686"><img src="https://zenodo.org/badge/264818686.svg" alt="YOLOv5 Citation"></a>
    <a href="https://hub.docker.com/r/ultralytics/yolov5"><img src="https://img.shields.io/docker/pulls/ultralytics/yolov5?logo=docker" alt="Docker Pulls"></a>
    <a href="https://discord.com/invite/ultralytics"><img alt="Discord" src="https://img.shields.io/discord/1089800235347353640?logo=discord&logoColor=white&label=Discord&color=blue"></a> <a href="https://community.ultralytics.com/"><img alt="Ultralytics Forums" src="https://img.shields.io/discourse/users?server=https%3A%2F%2Fcommunity.ultralytics.com&logo=discourse&label=Forums&color=blue"></a> <a href="https://reddit.com/r/ultralytics"><img alt="Ultralytics Reddit" src="https://img.shields.io/reddit/subreddit-subscribers/ultralytics?style=flat&logo=reddit&logoColor=white&label=Reddit&color=blue"></a>
    <br>
    <a href="https://bit.ly/yolov5-paperspace-notebook"><img src="https://assets.paperspace.io/img/gradient-badge.svg" alt="Run on Gradient"></a>
    <a href="https://colab.research.google.com/github/ultralytics/yolov5/blob/master/tutorial.ipynb"><img src="https://colab.research.google.com/assets/colab-badge.svg" alt="Open In Colab"></a>
    <a href="https://www.kaggle.com/models/ultralytics/yolov5"><img src="https://kaggle.com/static/images/open-in-kaggle.svg" alt="Open In Kaggle"></a>
  </div>
  <br>

YOLOv5 🚀 is the world's most loved vision AI, representing <a href="https://www.ultralytics.com/">Ultralytics</a> open-source research into future vision AI methods, incorporating lessons learned and best practices evolved over thousands of hours of research and development.

We hope that the resources here will help you get the most out of YOLOv5. Please browse the YOLOv5 <a href="https://docs.ultralytics.com/yolov5/">Docs</a> for details, raise an issue on <a href="https://github.com/ultralytics/yolov5/issues/new/choose">GitHub</a> for support, and join our <a href="https://discord.com/invite/ultralytics">Discord</a> community for questions and discussions!

To request an Enterprise License please complete the form at [Ultralytics Licensing](https://www.ultralytics.com/license).

<div align="center">
  <a href="https://github.com/ultralytics"><img src="https://github.com/ultralytics/assets/raw/main/social/logo-social-github.png" width="2%" alt="Ultralytics GitHub"></a>
  <img src="https://github.com/ultralytics/assets/raw/main/social/logo-transparent.png" width="2%">
  <a href="https://www.linkedin.com/company/ultralytics/"><img src="https://github.com/ultralytics/assets/raw/main/social/logo-social-linkedin.png" width="2%" alt="Ultralytics LinkedIn"></a>
  <img src="https://github.com/ultralytics/assets/raw/main/social/logo-transparent.png" width="2%">
  <a href="https://twitter.com/ultralytics"><img src="https://github.com/ultralytics/assets/raw/main/social/logo-social-twitter.png" width="2%" alt="Ultralytics Twitter"></a>
  <img src="https://github.com/ultralytics/assets/raw/main/social/logo-transparent.png" width="2%">
  <a href="https://youtube.com/ultralytics?sub_confirmation=1"><img src="https://github.com/ultralytics/assets/raw/main/social/logo-social-youtube.png" width="2%" alt="Ultralytics YouTube"></a>
  <img src="https://github.com/ultralytics/assets/raw/main/social/logo-transparent.png" width="2%">
  <a href="https://www.tiktok.com/@ultralytics"><img src="https://github.com/ultralytics/assets/raw/main/social/logo-social-tiktok.png" width="2%" alt="Ultralytics TikTok"></a>
  <img src="https://github.com/ultralytics/assets/raw/main/social/logo-transparent.png" width="2%">
  <a href="https://ultralytics.com/bilibili"><img src="https://github.com/ultralytics/assets/raw/main/social/logo-social-bilibili.png" width="2%" alt="Ultralytics BiliBili"></a>
  <img src="https://github.com/ultralytics/assets/raw/main/social/logo-transparent.png" width="2%">
  <a href="https://discord.com/invite/ultralytics"><img src="https://github.com/ultralytics/assets/raw/main/social/logo-social-discord.png" width="2%" alt="Ultralytics Discord"></a>
</div>

</div>
<br>

## <div align="center">YOLO11 🚀 NEW</div>

We are excited to unveil the launch of Ultralytics YOLO11 🚀, the latest advancement in our state-of-the-art (SOTA) vision models! Available now at **[GitHub](https://github.com/ultralytics/ultralytics)**, YOLO11 builds on our legacy of speed, precision, and ease of use. Whether you're tackling object detection, image segmentation, or image classification, YOLO11 delivers the performance and versatility needed to excel in diverse applications.

Get started today and unlock the full potential of YOLO11! Visit the [Ultralytics Docs](https://docs.ultralytics.com/) for comprehensive guides and resources:

[![PyPI version](https://badge.fury.io/py/ultralytics.svg)](https://badge.fury.io/py/ultralytics) [![Downloads](https://static.pepy.tech/badge/ultralytics)](https://www.pepy.tech/projects/ultralytics)

```bash
pip install ultralytics
```

<div align="center">
  <a href="https://www.ultralytics.com/yolo" target="_blank">
  <img width="100%" src="https://raw.githubusercontent.com/ultralytics/assets/refs/heads/main/yolo/performance-comparison.png"></a>
</div>

## <div align="center">Documentation</div>

See the [YOLOv5 Docs](https://docs.ultralytics.com/yolov5/) for full documentation on training, testing and deployment. See below for quickstart examples.

<details open>
<summary>Install</summary>

Clone repo and install [requirements.txt](https://github.com/ultralytics/yolov5/blob/master/requirements.txt) in a [**Python>=3.8.0**](https://www.python.org/) environment, including [**PyTorch>=1.8**](https://pytorch.org/get-started/locally/).

```bash
git clone https://github.com/ultralytics/yolov5  # clone
cd yolov5
pip install -r requirements.txt  # install
```

</details>

<details>
<summary>Inference</summary>

YOLOv5 [PyTorch Hub](https://docs.ultralytics.com/yolov5/tutorials/pytorch_hub_model_loading/) inference. [Models](https://github.com/ultralytics/yolov5/tree/master/models) download automatically from the latest YOLOv5 [release](https://github.com/ultralytics/yolov5/releases).

```python
import torch

# Model
model = torch.hub.load("ultralytics/yolov5", "yolov5s")  # or yolov5n - yolov5x6, custom

# Images
img = "https://ultralytics.com/images/zidane.jpg"  # or file, Path, PIL, OpenCV, numpy, list

# Inference
results = model(img)

# Results
results.print()  # or .show(), .save(), .crop(), .pandas(), etc.
```

</details>

<details>
<summary>Inference with detect.py</summary>

`detect.py` runs inference on a variety of sources, downloading [models](https://github.com/ultralytics/yolov5/tree/master/models) automatically from the latest YOLOv5 [release](https://github.com/ultralytics/yolov5/releases) and saving results to `runs/detect`.

```bash
python detect.py --weights yolov5s.pt --source 0                               # webcam
                                               img.jpg                         # image
                                               vid.mp4                         # video
                                               screen                          # screenshot
                                               path/                           # directory
                                               list.txt                        # list of images
                                               list.streams                    # list of streams
                                               'path/*.jpg'                    # glob
                                               'https://youtu.be/LNwODJXcvt4'  # YouTube
                                               'rtsp://example.com/media.mp4'  # RTSP, RTMP, HTTP stream
```

</details>

<details>
<summary>Training</summary>

The commands below reproduce YOLOv5 [COCO](https://github.com/ultralytics/yolov5/blob/master/data/scripts/get_coco.sh) results. [Models](https://github.com/ultralytics/yolov5/tree/master/models) and [datasets](https://github.com/ultralytics/yolov5/tree/master/data) download automatically from the latest YOLOv5 [release](https://github.com/ultralytics/yolov5/releases). Training times for YOLOv5n/s/m/l/x are 1/2/4/6/8 days on a V100 GPU ([Multi-GPU](https://docs.ultralytics.com/yolov5/tutorials/multi_gpu_training/) times faster). Use the largest `--batch-size` possible, or pass `--batch-size -1` for YOLOv5 [AutoBatch](https://github.com/ultralytics/yolov5/pull/5092). Batch sizes shown for V100-16GB.

```bash
python train.py --data coco.yaml --epochs 300 --weights '' --cfg yolov5n.yaml  --batch-size 128
                                                                 yolov5s                    64
                                                                 yolov5m                    40
                                                                 yolov5l                    24
                                                                 yolov5x                    16
```

<img width="800" src="https://user-images.githubusercontent.com/26833433/90222759-949d8800-ddc1-11ea-9fa1-1c97eed2b963.png">

</details>

<details open>
<summary>Tutorials</summary>

- [Train Custom Data](https://docs.ultralytics.com/yolov5/tutorials/train_custom_data/) 🚀 RECOMMENDED
- [Tips for Best Training Results](https://docs.ultralytics.com/guides/model-training-tips/) ☘️
- [Multi-GPU Training](https://docs.ultralytics.com/yolov5/tutorials/multi_gpu_training/)
- [PyTorch Hub](https://docs.ultralytics.com/yolov5/tutorials/pytorch_hub_model_loading/) 🌟 NEW
- [TFLite, ONNX, CoreML, TensorRT Export](https://docs.ultralytics.com/yolov5/tutorials/model_export/) 🚀
- [NVIDIA Jetson platform Deployment](https://docs.ultralytics.com/yolov5/tutorials/running_on_jetson_nano/) 🌟 NEW
- [Test-Time Augmentation (TTA)](https://docs.ultralytics.com/yolov5/tutorials/test_time_augmentation/)
- [Model Ensembling](https://docs.ultralytics.com/yolov5/tutorials/model_ensembling/)
- [Model Pruning/Sparsity](https://docs.ultralytics.com/yolov5/tutorials/model_pruning_and_sparsity/)
- [Hyperparameter Evolution](https://docs.ultralytics.com/yolov5/tutorials/hyperparameter_evolution/)
- [Transfer Learning with Frozen Layers](https://docs.ultralytics.com/yolov5/tutorials/transfer_learning_with_frozen_layers/)
- [Architecture Summary](https://docs.ultralytics.com/yolov5/tutorials/architecture_description/) 🌟 NEW
- [Ultralytics HUB to train and deploy YOLO](https://www.ultralytics.com/hub) 🚀 RECOMMENDED
- [ClearML Logging](https://docs.ultralytics.com/yolov5/tutorials/clearml_logging_integration/)
- [YOLOv5 with Neural Magic's Deepsparse](https://docs.ultralytics.com/yolov5/tutorials/neural_magic_pruning_quantization/)
- [Comet Logging](https://docs.ultralytics.com/yolov5/tutorials/comet_logging_integration/) 🌟 NEW

</details>

## <div align="center">Integrations</div>

Our key integrations with leading AI platforms extend the functionality of Ultralytics' offerings, enhancing tasks like dataset labeling, training, visualization, and model management. Discover how Ultralytics, in collaboration with [W&B](https://docs.wandb.ai/guides/integrations/ultralytics/), [Comet](https://bit.ly/yolov8-readme-comet), [Roboflow](https://roboflow.com/?ref=ultralytics) and [OpenVINO](https://docs.ultralytics.com/integrations/openvino/), can optimize your AI workflow.

<br>
<a href="https://www.ultralytics.com/hub" target="_blank">
<img width="100%" src="https://github.com/ultralytics/assets/raw/main/yolov8/banner-integrations.png" alt="Ultralytics active learning integrations"></a>
<br>
<br>

<div align="center">
<<<<<<< HEAD
  <a href="https://roboflow.com/?ref=ultralytics">
    <img src="https://github.com/ultralytics/assets/raw/main/partners/logo-roboflow.png" width="10%" /></a>
  <img src="https://github.com/ultralytics/assets/raw/main/social/logo-transparent.png" width="10%" height="0" alt="" />
  <a href="https://cutt.ly/yolov5-readme-clearml">
    <img src="https://github.com/ultralytics/assets/raw/main/partners/logo-clearml.png" width="10%" /></a>
  <img src="https://github.com/ultralytics/assets/raw/main/social/logo-transparent.png" width="10%" height="0" alt="" />
  <a href="https://bit.ly/yolov5-readme-comet2">
    <img src="https://github.com/ultralytics/assets/raw/main/partners/logo-comet.png" width="10%" /></a>
  <img src="https://github.com/ultralytics/assets/raw/main/social/logo-transparent.png" width="10%" height="0" alt="" />
  <a href="https://bit.ly/yolov5-neuralmagic">
    <img src="https://github.com/ultralytics/assets/raw/main/partners/logo-neuralmagic.png" width="10%" /></a>
  <img src="https://github.com/ultralytics/assets/raw/main/social/logo-transparent.png" width="5%" height="0" alt="" />
  <a href="https://bit.ly/yolov5-neuralmagic">
    <img src="https://3lc.ai/wp-content/uploads/2023/09/3LC-Logo_Footer.svg" width="15%" style="position: relative; top: -15px;" /></a>
=======
  <a href="https://www.ultralytics.com/hub">
    <img src="https://github.com/ultralytics/assets/raw/main/partners/logo-ultralytics-hub.png" width="10%" alt="Ultralytics HUB logo"></a>
  <img src="https://github.com/ultralytics/assets/raw/main/social/logo-transparent.png" width="15%" height="0" alt="space">
  <a href="https://docs.wandb.ai/guides/integrations/ultralytics/">
    <img src="https://github.com/ultralytics/assets/raw/main/partners/logo-wb.png" width="10%" alt="ClearML logo"></a>
  <img src="https://github.com/ultralytics/assets/raw/main/social/logo-transparent.png" width="15%" height="0" alt="space">
  <a href="https://bit.ly/yolov8-readme-comet">
    <img src="https://github.com/ultralytics/assets/raw/main/partners/logo-comet.png" width="10%" alt="Comet ML logo"></a>
  <img src="https://github.com/ultralytics/assets/raw/main/social/logo-transparent.png" width="15%" height="0" alt="space">
  <a href="https://bit.ly/yolov5-neuralmagic">
    <img src="https://github.com/ultralytics/assets/raw/main/partners/logo-neuralmagic.png" width="10%" alt="NeuralMagic logo"></a>
>>>>>>> 5cdad892
</div>

|                                                         Ultralytics HUB 🚀                                                         |                                                               W&B                                                               |                                                                       Comet ⭐ NEW                                                                        |                                              Neural Magic                                              |
| :--------------------------------------------------------------------------------------------------------------------------------: | :-----------------------------------------------------------------------------------------------------------------------------: | :-------------------------------------------------------------------------------------------------------------------------------------------------------: | :----------------------------------------------------------------------------------------------------: |
| Streamline YOLO workflows: Label, train, and deploy effortlessly with [Ultralytics HUB](https://www.ultralytics.com/hub). Try now! | Track experiments, hyperparameters, and results with [Weights & Biases](https://docs.wandb.ai/guides/integrations/ultralytics/) | Free forever, [Comet](https://bit.ly/yolov5-readme-comet) lets you save YOLOv5 models, resume training, and interactively visualize and debug predictions | Run YOLO11 inference up to 6x faster with [Neural Magic DeepSparse](https://bit.ly/yolov5-neuralmagic) |

## <div align="center">Ultralytics HUB</div>

Experience seamless AI with [Ultralytics HUB](https://www.ultralytics.com/hub) ⭐, the all-in-one solution for data visualization, YOLOv5 and YOLOv8 🚀 model training and deployment, without any coding. Transform images into actionable insights and bring your AI visions to life with ease using our cutting-edge platform and user-friendly [Ultralytics App](https://www.ultralytics.com/app-install). Start your journey for **Free** now!

<a align="center" href="https://www.ultralytics.com/hub" target="_blank">
<img width="100%" src="https://github.com/ultralytics/assets/raw/main/im/ultralytics-hub.png"></a>

## <div align="center">Why YOLOv5</div>

YOLOv5 has been designed to be super easy to get started and simple to learn. We prioritize real-world results.

<p align="left"><img width="800" src="https://user-images.githubusercontent.com/26833433/155040763-93c22a27-347c-4e3c-847a-8094621d3f4e.png"></p>
<details>
  <summary>YOLOv5-P5 640 Figure</summary>

<p align="left"><img width="800" src="https://user-images.githubusercontent.com/26833433/155040757-ce0934a3-06a6-43dc-a979-2edbbd69ea0e.png"></p>
</details>
<details>
  <summary>Figure Notes</summary>

- **COCO AP val** denotes mAP@0.5:0.95 metric measured on the 5000-image [COCO val2017](http://cocodataset.org) dataset over various inference sizes from 256 to 1536.
- **GPU Speed** measures average inference time per image on [COCO val2017](http://cocodataset.org) dataset using a [AWS p3.2xlarge](https://aws.amazon.com/ec2/instance-types/p4/) V100 instance at batch-size 32.
- **EfficientDet** data from [google/automl](https://github.com/google/automl) at batch size 8.
- **Reproduce** by `python val.py --task study --data coco.yaml --iou 0.7 --weights yolov5n6.pt yolov5s6.pt yolov5m6.pt yolov5l6.pt yolov5x6.pt`

</details>

### Pretrained Checkpoints

| Model                                                                                           | size<br><sup>(pixels) | mAP<sup>val<br>50-95 | mAP<sup>val<br>50 | Speed<br><sup>CPU b1<br>(ms) | Speed<br><sup>V100 b1<br>(ms) | Speed<br><sup>V100 b32<br>(ms) | params<br><sup>(M) | FLOPs<br><sup>@640 (B) |
| ----------------------------------------------------------------------------------------------- | --------------------- | -------------------- | ----------------- | ---------------------------- | ----------------------------- | ------------------------------ | ------------------ | ---------------------- |
| [YOLOv5n](https://github.com/ultralytics/yolov5/releases/download/v7.0/yolov5n.pt)              | 640                   | 28.0                 | 45.7              | **45**                       | **6.3**                       | **0.6**                        | **1.9**            | **4.5**                |
| [YOLOv5s](https://github.com/ultralytics/yolov5/releases/download/v7.0/yolov5s.pt)              | 640                   | 37.4                 | 56.8              | 98                           | 6.4                           | 0.9                            | 7.2                | 16.5                   |
| [YOLOv5m](https://github.com/ultralytics/yolov5/releases/download/v7.0/yolov5m.pt)              | 640                   | 45.4                 | 64.1              | 224                          | 8.2                           | 1.7                            | 21.2               | 49.0                   |
| [YOLOv5l](https://github.com/ultralytics/yolov5/releases/download/v7.0/yolov5l.pt)              | 640                   | 49.0                 | 67.3              | 430                          | 10.1                          | 2.7                            | 46.5               | 109.1                  |
| [YOLOv5x](https://github.com/ultralytics/yolov5/releases/download/v7.0/yolov5x.pt)              | 640                   | 50.7                 | 68.9              | 766                          | 12.1                          | 4.8                            | 86.7               | 205.7                  |
|                                                                                                 |                       |                      |                   |                              |                               |                                |                    |                        |
| [YOLOv5n6](https://github.com/ultralytics/yolov5/releases/download/v7.0/yolov5n6.pt)            | 1280                  | 36.0                 | 54.4              | 153                          | 8.1                           | 2.1                            | 3.2                | 4.6                    |
| [YOLOv5s6](https://github.com/ultralytics/yolov5/releases/download/v7.0/yolov5s6.pt)            | 1280                  | 44.8                 | 63.7              | 385                          | 8.2                           | 3.6                            | 12.6               | 16.8                   |
| [YOLOv5m6](https://github.com/ultralytics/yolov5/releases/download/v7.0/yolov5m6.pt)            | 1280                  | 51.3                 | 69.3              | 887                          | 11.1                          | 6.8                            | 35.7               | 50.0                   |
| [YOLOv5l6](https://github.com/ultralytics/yolov5/releases/download/v7.0/yolov5l6.pt)            | 1280                  | 53.7                 | 71.3              | 1784                         | 15.8                          | 10.5                           | 76.8               | 111.4                  |
| [YOLOv5x6](https://github.com/ultralytics/yolov5/releases/download/v7.0/yolov5x6.pt)<br>+ [TTA] | 1280<br>1536          | 55.0<br>**55.8**     | 72.7<br>**72.7**  | 3136<br>-                    | 26.2<br>-                     | 19.4<br>-                      | 140.7<br>-         | 209.8<br>-             |

<details>
  <summary>Table Notes</summary>

- All checkpoints are trained to 300 epochs with default settings. Nano and Small models use [hyp.scratch-low.yaml](https://github.com/ultralytics/yolov5/blob/master/data/hyps/hyp.scratch-low.yaml) hyps, all others use [hyp.scratch-high.yaml](https://github.com/ultralytics/yolov5/blob/master/data/hyps/hyp.scratch-high.yaml).
- **mAP<sup>val</sup>** values are for single-model single-scale on [COCO val2017](http://cocodataset.org) dataset.<br>Reproduce by `python val.py --data coco.yaml --img 640 --conf 0.001 --iou 0.65`
- **Speed** averaged over COCO val images using a [AWS p3.2xlarge](https://aws.amazon.com/ec2/instance-types/p4/) instance. NMS times (~1 ms/img) not included.<br>Reproduce by `python val.py --data coco.yaml --img 640 --task speed --batch 1`
- **TTA** [Test Time Augmentation](https://docs.ultralytics.com/yolov5/tutorials/test_time_augmentation/) includes reflection and scale augmentations.<br>Reproduce by `python val.py --data coco.yaml --img 1536 --iou 0.7 --augment`

</details>

## <div align="center">Segmentation</div>

Our new YOLOv5 [release v7.0](https://github.com/ultralytics/yolov5/releases/v7.0) instance segmentation models are the fastest and most accurate in the world, beating all current [SOTA benchmarks](https://paperswithcode.com/sota/real-time-instance-segmentation-on-mscoco). We've made them super simple to train, validate and deploy. See full details in our [Release Notes](https://github.com/ultralytics/yolov5/releases/v7.0) and visit our [YOLOv5 Segmentation Colab Notebook](https://github.com/ultralytics/yolov5/blob/master/segment/tutorial.ipynb) for quickstart tutorials.

<details>
  <summary>Segmentation Checkpoints</summary>

<div align="center">
<a align="center" href="https://www.ultralytics.com/yolo" target="_blank">
<img width="800" src="https://user-images.githubusercontent.com/61612323/204180385-84f3aca9-a5e9-43d8-a617-dda7ca12e54a.png"></a>
</div>

We trained YOLOv5 segmentations models on COCO for 300 epochs at image size 640 using A100 GPUs. We exported all models to ONNX FP32 for CPU speed tests and to TensorRT FP16 for GPU speed tests. We ran all speed tests on Google [Colab Pro](https://colab.research.google.com/signup) notebooks for easy reproducibility.

| Model                                                                                      | size<br><sup>(pixels) | mAP<sup>box<br>50-95 | mAP<sup>mask<br>50-95 | Train time<br><sup>300 epochs<br>A100 (hours) | Speed<br><sup>ONNX CPU<br>(ms) | Speed<br><sup>TRT A100<br>(ms) | params<br><sup>(M) | FLOPs<br><sup>@640 (B) |
| ------------------------------------------------------------------------------------------ | --------------------- | -------------------- | --------------------- | --------------------------------------------- | ------------------------------ | ------------------------------ | ------------------ | ---------------------- |
| [YOLOv5n-seg](https://github.com/ultralytics/yolov5/releases/download/v7.0/yolov5n-seg.pt) | 640                   | 27.6                 | 23.4                  | 80:17                                         | **62.7**                       | **1.2**                        | **2.0**            | **7.1**                |
| [YOLOv5s-seg](https://github.com/ultralytics/yolov5/releases/download/v7.0/yolov5s-seg.pt) | 640                   | 37.6                 | 31.7                  | 88:16                                         | 173.3                          | 1.4                            | 7.6                | 26.4                   |
| [YOLOv5m-seg](https://github.com/ultralytics/yolov5/releases/download/v7.0/yolov5m-seg.pt) | 640                   | 45.0                 | 37.1                  | 108:36                                        | 427.0                          | 2.2                            | 22.0               | 70.8                   |
| [YOLOv5l-seg](https://github.com/ultralytics/yolov5/releases/download/v7.0/yolov5l-seg.pt) | 640                   | 49.0                 | 39.9                  | 66:43 (2x)                                    | 857.4                          | 2.9                            | 47.9               | 147.7                  |
| [YOLOv5x-seg](https://github.com/ultralytics/yolov5/releases/download/v7.0/yolov5x-seg.pt) | 640                   | **50.7**             | **41.4**              | 62:56 (3x)                                    | 1579.2                         | 4.5                            | 88.8               | 265.7                  |

- All checkpoints are trained to 300 epochs with SGD optimizer with `lr0=0.01` and `weight_decay=5e-5` at image size 640 and all default settings.<br>Runs logged to https://wandb.ai/glenn-jocher/YOLOv5_v70_official
- **Accuracy** values are for single-model single-scale on COCO dataset.<br>Reproduce by `python segment/val.py --data coco.yaml --weights yolov5s-seg.pt`
- **Speed** averaged over 100 inference images using a [Colab Pro](https://colab.research.google.com/signup) A100 High-RAM instance. Values indicate inference speed only (NMS adds about 1ms per image). <br>Reproduce by `python segment/val.py --data coco.yaml --weights yolov5s-seg.pt --batch 1`
- **Export** to ONNX at FP32 and TensorRT at FP16 done with `export.py`. <br>Reproduce by `python export.py --weights yolov5s-seg.pt --include engine --device 0 --half`

</details>

<details>
  <summary>Segmentation Usage Examples &nbsp;<a href="https://colab.research.google.com/github/ultralytics/yolov5/blob/master/segment/tutorial.ipynb"><img src="https://colab.research.google.com/assets/colab-badge.svg" alt="Open In Colab"></a></summary>

### Train

YOLOv5 segmentation training supports auto-download COCO128-seg segmentation dataset with `--data coco128-seg.yaml` argument and manual download of COCO-segments dataset with `bash data/scripts/get_coco.sh --train --val --segments` and then `python train.py --data coco.yaml`.

```bash
# Single-GPU
python segment/train.py --data coco128-seg.yaml --weights yolov5s-seg.pt --img 640

# Multi-GPU DDP
python -m torch.distributed.run --nproc_per_node 4 --master_port 1 segment/train.py --data coco128-seg.yaml --weights yolov5s-seg.pt --img 640 --device 0,1,2,3
```

### Val

Validate YOLOv5s-seg mask mAP on COCO dataset:

```bash
bash data/scripts/get_coco.sh --val --segments  # download COCO val segments split (780MB, 5000 images)
python segment/val.py --weights yolov5s-seg.pt --data coco.yaml --img 640  # validate
```

### Predict

Use pretrained YOLOv5m-seg.pt to predict bus.jpg:

```bash
python segment/predict.py --weights yolov5m-seg.pt --source data/images/bus.jpg
```

```python
model = torch.hub.load(
    "ultralytics/yolov5", "custom", "yolov5m-seg.pt"
)  # load from PyTorch Hub (WARNING: inference not yet supported)
```

| ![zidane](https://user-images.githubusercontent.com/26833433/203113421-decef4c4-183d-4a0a-a6c2-6435b33bc5d3.jpg) | ![bus](https://user-images.githubusercontent.com/26833433/203113416-11fe0025-69f7-4874-a0a6-65d0bfe2999a.jpg) |
| ---------------------------------------------------------------------------------------------------------------- | ------------------------------------------------------------------------------------------------------------- |

### Export

Export YOLOv5s-seg model to ONNX and TensorRT:

```bash
python export.py --weights yolov5s-seg.pt --include onnx engine --img 640 --device 0
```

</details>

## <div align="center">Classification</div>

YOLOv5 [release v6.2](https://github.com/ultralytics/yolov5/releases) brings support for classification model training, validation and deployment! See full details in our [Release Notes](https://github.com/ultralytics/yolov5/releases/v6.2) and visit our [YOLOv5 Classification Colab Notebook](https://github.com/ultralytics/yolov5/blob/master/classify/tutorial.ipynb) for quickstart tutorials.

<details>
  <summary>Classification Checkpoints</summary>

<br>

We trained YOLOv5-cls classification models on ImageNet for 90 epochs using a 4xA100 instance, and we trained ResNet and EfficientNet models alongside with the same default training settings to compare. We exported all models to ONNX FP32 for CPU speed tests and to TensorRT FP16 for GPU speed tests. We ran all speed tests on Google [Colab Pro](https://colab.research.google.com/signup) for easy reproducibility.

| Model                                                                                              | size<br><sup>(pixels) | acc<br><sup>top1 | acc<br><sup>top5 | Training<br><sup>90 epochs<br>4xA100 (hours) | Speed<br><sup>ONNX CPU<br>(ms) | Speed<br><sup>TensorRT V100<br>(ms) | params<br><sup>(M) | FLOPs<br><sup>@224 (B) |
| -------------------------------------------------------------------------------------------------- | --------------------- | ---------------- | ---------------- | -------------------------------------------- | ------------------------------ | ----------------------------------- | ------------------ | ---------------------- |
| [YOLOv5n-cls](https://github.com/ultralytics/yolov5/releases/download/v7.0/yolov5n-cls.pt)         | 224                   | 64.6             | 85.4             | 7:59                                         | **3.3**                        | **0.5**                             | **2.5**            | **0.5**                |
| [YOLOv5s-cls](https://github.com/ultralytics/yolov5/releases/download/v7.0/yolov5s-cls.pt)         | 224                   | 71.5             | 90.2             | 8:09                                         | 6.6                            | 0.6                                 | 5.4                | 1.4                    |
| [YOLOv5m-cls](https://github.com/ultralytics/yolov5/releases/download/v7.0/yolov5m-cls.pt)         | 224                   | 75.9             | 92.9             | 10:06                                        | 15.5                           | 0.9                                 | 12.9               | 3.9                    |
| [YOLOv5l-cls](https://github.com/ultralytics/yolov5/releases/download/v7.0/yolov5l-cls.pt)         | 224                   | 78.0             | 94.0             | 11:56                                        | 26.9                           | 1.4                                 | 26.5               | 8.5                    |
| [YOLOv5x-cls](https://github.com/ultralytics/yolov5/releases/download/v7.0/yolov5x-cls.pt)         | 224                   | **79.0**         | **94.4**         | 15:04                                        | 54.3                           | 1.8                                 | 48.1               | 15.9                   |
|                                                                                                    |                       |                  |                  |                                              |                                |                                     |                    |                        |
| [ResNet18](https://github.com/ultralytics/yolov5/releases/download/v7.0/resnet18.pt)               | 224                   | 70.3             | 89.5             | **6:47**                                     | 11.2                           | 0.5                                 | 11.7               | 3.7                    |
| [ResNet34](https://github.com/ultralytics/yolov5/releases/download/v7.0/resnet34.pt)               | 224                   | 73.9             | 91.8             | 8:33                                         | 20.6                           | 0.9                                 | 21.8               | 7.4                    |
| [ResNet50](https://github.com/ultralytics/yolov5/releases/download/v7.0/resnet50.pt)               | 224                   | 76.8             | 93.4             | 11:10                                        | 23.4                           | 1.0                                 | 25.6               | 8.5                    |
| [ResNet101](https://github.com/ultralytics/yolov5/releases/download/v7.0/resnet101.pt)             | 224                   | 78.5             | 94.3             | 17:10                                        | 42.1                           | 1.9                                 | 44.5               | 15.9                   |
|                                                                                                    |                       |                  |                  |                                              |                                |                                     |                    |                        |
| [EfficientNet_b0](https://github.com/ultralytics/yolov5/releases/download/v7.0/efficientnet_b0.pt) | 224                   | 75.1             | 92.4             | 13:03                                        | 12.5                           | 1.3                                 | 5.3                | 1.0                    |
| [EfficientNet_b1](https://github.com/ultralytics/yolov5/releases/download/v7.0/efficientnet_b1.pt) | 224                   | 76.4             | 93.2             | 17:04                                        | 14.9                           | 1.6                                 | 7.8                | 1.5                    |
| [EfficientNet_b2](https://github.com/ultralytics/yolov5/releases/download/v7.0/efficientnet_b2.pt) | 224                   | 76.6             | 93.4             | 17:10                                        | 15.9                           | 1.6                                 | 9.1                | 1.7                    |
| [EfficientNet_b3](https://github.com/ultralytics/yolov5/releases/download/v7.0/efficientnet_b3.pt) | 224                   | 77.7             | 94.0             | 19:19                                        | 18.9                           | 1.9                                 | 12.2               | 2.4                    |

<details>
  <summary>Table Notes (click to expand)</summary>

- All checkpoints are trained to 90 epochs with SGD optimizer with `lr0=0.001` and `weight_decay=5e-5` at image size 224 and all default settings.<br>Runs logged to https://wandb.ai/glenn-jocher/YOLOv5-Classifier-v6-2
- **Accuracy** values are for single-model single-scale on [ImageNet-1k](https://www.image-net.org/index.php) dataset.<br>Reproduce by `python classify/val.py --data ../datasets/imagenet --img 224`
- **Speed** averaged over 100 inference images using a Google [Colab Pro](https://colab.research.google.com/signup) V100 High-RAM instance.<br>Reproduce by `python classify/val.py --data ../datasets/imagenet --img 224 --batch 1`
- **Export** to ONNX at FP32 and TensorRT at FP16 done with `export.py`. <br>Reproduce by `python export.py --weights yolov5s-cls.pt --include engine onnx --imgsz 224`

</details>
</details>

<details>
  <summary>Classification Usage Examples &nbsp;<a href="https://colab.research.google.com/github/ultralytics/yolov5/blob/master/classify/tutorial.ipynb"><img src="https://colab.research.google.com/assets/colab-badge.svg" alt="Open In Colab"></a></summary>

### Train

YOLOv5 classification training supports auto-download of MNIST, Fashion-MNIST, CIFAR10, CIFAR100, Imagenette, Imagewoof, and ImageNet datasets with the `--data` argument. To start training on MNIST for example use `--data mnist`.

```bash
# Single-GPU
python classify/train.py --model yolov5s-cls.pt --data cifar100 --epochs 5 --img 224 --batch 128

# Multi-GPU DDP
python -m torch.distributed.run --nproc_per_node 4 --master_port 1 classify/train.py --model yolov5s-cls.pt --data imagenet --epochs 5 --img 224 --device 0,1,2,3
```

### Val

Validate YOLOv5m-cls accuracy on ImageNet-1k dataset:

```bash
bash data/scripts/get_imagenet.sh --val  # download ImageNet val split (6.3G, 50000 images)
python classify/val.py --weights yolov5m-cls.pt --data ../datasets/imagenet --img 224  # validate
```

### Predict

Use pretrained YOLOv5s-cls.pt to predict bus.jpg:

```bash
python classify/predict.py --weights yolov5s-cls.pt --source data/images/bus.jpg
```

```python
model = torch.hub.load("ultralytics/yolov5", "custom", "yolov5s-cls.pt")  # load from PyTorch Hub
```

### Export

Export a group of trained YOLOv5s-cls, ResNet and EfficientNet models to ONNX and TensorRT:

```bash
python export.py --weights yolov5s-cls.pt resnet50.pt efficientnet_b0.pt --include onnx engine --img 224
```

</details>

## <div align="center">Environments</div>

Get started in seconds with our verified environments. Click each icon below for details.

<div align="center">
  <a href="https://bit.ly/yolov5-paperspace-notebook">
    <img src="https://github.com/ultralytics/assets/releases/download/v0.0.0/logo-gradient.png" width="10%" /></a>
  <img src="https://github.com/ultralytics/assets/raw/main/social/logo-transparent.png" width="5%" alt="" />
  <a href="https://colab.research.google.com/github/ultralytics/yolov5/blob/master/tutorial.ipynb">
    <img src="https://github.com/ultralytics/assets/releases/download/v0.0.0/logo-colab-small.png" width="10%" /></a>
  <img src="https://github.com/ultralytics/assets/raw/main/social/logo-transparent.png" width="5%" alt="" />
  <a href="https://www.kaggle.com/models/ultralytics/yolov5">
    <img src="https://github.com/ultralytics/assets/releases/download/v0.0.0/logo-kaggle-small.png" width="10%" /></a>
  <img src="https://github.com/ultralytics/assets/raw/main/social/logo-transparent.png" width="5%" alt="" />
  <a href="https://hub.docker.com/r/ultralytics/yolov5">
    <img src="https://github.com/ultralytics/assets/releases/download/v0.0.0/logo-docker-small.png" width="10%" /></a>
  <img src="https://github.com/ultralytics/assets/raw/main/social/logo-transparent.png" width="5%" alt="" />
  <a href="https://docs.ultralytics.com/yolov5/environments/aws_quickstart_tutorial/">
    <img src="https://github.com/ultralytics/assets/releases/download/v0.0.0/logo-aws-small.png" width="10%" /></a>
  <img src="https://github.com/ultralytics/assets/raw/main/social/logo-transparent.png" width="5%" alt="" />
  <a href="https://docs.ultralytics.com/yolov5/environments/google_cloud_quickstart_tutorial/">
    <img src="https://github.com/ultralytics/assets/releases/download/v0.0.0/logo-gcp-small.png" width="10%" /></a>
</div>

## <div align="center">Contribute</div>

We love your input! We want to make contributing to YOLOv5 as easy and transparent as possible. Please see our [Contributing Guide](https://docs.ultralytics.com/help/contributing/) to get started, and fill out the [YOLOv5 Survey](https://www.ultralytics.com/survey?utm_source=github&utm_medium=social&utm_campaign=Survey) to send us feedback on your experiences. Thank you to all our contributors!

<!-- SVG image from https://opencollective.com/ultralytics/contributors.svg?width=990 -->

<a href="https://github.com/ultralytics/yolov5/graphs/contributors">
<img src="https://github.com/ultralytics/assets/raw/main/im/image-contributors.png" /></a>

## <div align="center">License</div>

Ultralytics offers two licensing options to accommodate diverse use cases:

- **AGPL-3.0 License**: This [OSI-approved](https://opensource.org/license) open-source license is ideal for students and enthusiasts, promoting open collaboration and knowledge sharing. See the [LICENSE](https://github.com/ultralytics/yolov5/blob/master/LICENSE) file for more details.
- **Enterprise License**: Designed for commercial use, this license permits seamless integration of Ultralytics software and AI models into commercial goods and services, bypassing the open-source requirements of AGPL-3.0. If your scenario involves embedding our solutions into a commercial offering, reach out through [Ultralytics Licensing](https://www.ultralytics.com/license).

## <div align="center">Contact</div>

For YOLOv5 bug reports and feature requests please visit [GitHub Issues](https://github.com/ultralytics/yolov5/issues), and join our [Discord](https://discord.com/invite/ultralytics) community for questions and discussions!

<br>
<div align="center">
  <a href="https://github.com/ultralytics"><img src="https://github.com/ultralytics/assets/raw/main/social/logo-social-github.png" width="3%" alt="Ultralytics GitHub"></a>
  <img src="https://github.com/ultralytics/assets/raw/main/social/logo-transparent.png" width="3%">
  <a href="https://www.linkedin.com/company/ultralytics/"><img src="https://github.com/ultralytics/assets/raw/main/social/logo-social-linkedin.png" width="3%" alt="Ultralytics LinkedIn"></a>
  <img src="https://github.com/ultralytics/assets/raw/main/social/logo-transparent.png" width="3%">
  <a href="https://twitter.com/ultralytics"><img src="https://github.com/ultralytics/assets/raw/main/social/logo-social-twitter.png" width="3%" alt="Ultralytics Twitter"></a>
  <img src="https://github.com/ultralytics/assets/raw/main/social/logo-transparent.png" width="3%">
  <a href="https://youtube.com/ultralytics?sub_confirmation=1"><img src="https://github.com/ultralytics/assets/raw/main/social/logo-social-youtube.png" width="3%" alt="Ultralytics YouTube"></a>
  <img src="https://github.com/ultralytics/assets/raw/main/social/logo-transparent.png" width="3%">
  <a href="https://www.tiktok.com/@ultralytics"><img src="https://github.com/ultralytics/assets/raw/main/social/logo-social-tiktok.png" width="3%" alt="Ultralytics TikTok"></a>
  <img src="https://github.com/ultralytics/assets/raw/main/social/logo-transparent.png" width="3%">
  <a href="https://ultralytics.com/bilibili"><img src="https://github.com/ultralytics/assets/raw/main/social/logo-social-bilibili.png" width="3%" alt="Ultralytics BiliBili"></a>
  <img src="https://github.com/ultralytics/assets/raw/main/social/logo-transparent.png" width="3%">
  <a href="https://discord.com/invite/ultralytics"><img src="https://github.com/ultralytics/assets/raw/main/social/logo-social-discord.png" width="3%" alt="Ultralytics Discord"></a>
</div>

[tta]: https://docs.ultralytics.com/yolov5/tutorials/test_time_augmentation<|MERGE_RESOLUTION|>--- conflicted
+++ resolved
@@ -170,39 +170,24 @@
 <br>
 
 <div align="center">
-<<<<<<< HEAD
-  <a href="https://roboflow.com/?ref=ultralytics">
-    <img src="https://github.com/ultralytics/assets/raw/main/partners/logo-roboflow.png" width="10%" /></a>
-  <img src="https://github.com/ultralytics/assets/raw/main/social/logo-transparent.png" width="10%" height="0" alt="" />
-  <a href="https://cutt.ly/yolov5-readme-clearml">
-    <img src="https://github.com/ultralytics/assets/raw/main/partners/logo-clearml.png" width="10%" /></a>
-  <img src="https://github.com/ultralytics/assets/raw/main/social/logo-transparent.png" width="10%" height="0" alt="" />
-  <a href="https://bit.ly/yolov5-readme-comet2">
-    <img src="https://github.com/ultralytics/assets/raw/main/partners/logo-comet.png" width="10%" /></a>
-  <img src="https://github.com/ultralytics/assets/raw/main/social/logo-transparent.png" width="10%" height="0" alt="" />
-  <a href="https://bit.ly/yolov5-neuralmagic">
-    <img src="https://github.com/ultralytics/assets/raw/main/partners/logo-neuralmagic.png" width="10%" /></a>
-  <img src="https://github.com/ultralytics/assets/raw/main/social/logo-transparent.png" width="5%" height="0" alt="" />
-  <a href="https://bit.ly/yolov5-neuralmagic">
-    <img src="https://3lc.ai/wp-content/uploads/2023/09/3LC-Logo_Footer.svg" width="15%" style="position: relative; top: -15px;" /></a>
-=======
   <a href="https://www.ultralytics.com/hub">
     <img src="https://github.com/ultralytics/assets/raw/main/partners/logo-ultralytics-hub.png" width="10%" alt="Ultralytics HUB logo"></a>
-  <img src="https://github.com/ultralytics/assets/raw/main/social/logo-transparent.png" width="15%" height="0" alt="space">
+  <img src="https://github.com/ultralytics/assets/raw/main/social/logo-transparent.png" width="10%" height="0" alt="space">
   <a href="https://docs.wandb.ai/guides/integrations/ultralytics/">
     <img src="https://github.com/ultralytics/assets/raw/main/partners/logo-wb.png" width="10%" alt="ClearML logo"></a>
-  <img src="https://github.com/ultralytics/assets/raw/main/social/logo-transparent.png" width="15%" height="0" alt="space">
+  <img src="https://github.com/ultralytics/assets/raw/main/social/logo-transparent.png" width="10%" height="0" alt="space">
   <a href="https://bit.ly/yolov8-readme-comet">
     <img src="https://github.com/ultralytics/assets/raw/main/partners/logo-comet.png" width="10%" alt="Comet ML logo"></a>
-  <img src="https://github.com/ultralytics/assets/raw/main/social/logo-transparent.png" width="15%" height="0" alt="space">
+  <img src="https://github.com/ultralytics/assets/raw/main/social/logo-transparent.png" width="10%" height="0" alt="space">
   <a href="https://bit.ly/yolov5-neuralmagic">
     <img src="https://github.com/ultralytics/assets/raw/main/partners/logo-neuralmagic.png" width="10%" alt="NeuralMagic logo"></a>
->>>>>>> 5cdad892
-</div>
-
-|                                                         Ultralytics HUB 🚀                                                         |                                                               W&B                                                               |                                                                       Comet ⭐ NEW                                                                        |                                              Neural Magic                                              |
-| :--------------------------------------------------------------------------------------------------------------------------------: | :-----------------------------------------------------------------------------------------------------------------------------: | :-------------------------------------------------------------------------------------------------------------------------------------------------------: | :----------------------------------------------------------------------------------------------------: |
-| Streamline YOLO workflows: Label, train, and deploy effortlessly with [Ultralytics HUB](https://www.ultralytics.com/hub). Try now! | Track experiments, hyperparameters, and results with [Weights & Biases](https://docs.wandb.ai/guides/integrations/ultralytics/) | Free forever, [Comet](https://bit.ly/yolov5-readme-comet) lets you save YOLOv5 models, resume training, and interactively visualize and debug predictions | Run YOLO11 inference up to 6x faster with [Neural Magic DeepSparse](https://bit.ly/yolov5-neuralmagic) |
+  <a href="https://www.3lc.ai">
+    <img src="https://3lc.ai/wp-content/uploads/2023/09/3LC-Logo_Footer.svg" width="15%" height="0" /></a>
+</div>
+
+|                                                         Ultralytics HUB 🚀                                                         |                                                               W&B                                                               |                                                                       Comet ⭐ NEW                                                                        |                                              Neural Magic                                              | Three Lines of Code |
+| :--------------------------------------------------------------------------------------------------------------------------------: | :-----------------------------------------------------------------------------------------------------------------------------: | :-------------------------------------------------------------------------------------------------------------------------------------------------------: | :----------------------------------------------------------------------------------------------------: | :----------------------------------------------------------------------------------------------------: |
+| Streamline YOLO workflows: Label, train, and deploy effortlessly with [Ultralytics HUB](https://www.ultralytics.com/hub). Try now! | Track experiments, hyperparameters, and results with [Weights & Biases](https://docs.wandb.ai/guides/integrations/ultralytics/) | Free forever, [Comet](https://bit.ly/yolov5-readme-comet) lets you save YOLOv5 models, resume training, and interactively visualize and debug predictions | Run YOLO11 inference up to 6x faster with [Neural Magic DeepSparse](https://bit.ly/yolov5-neuralmagic) | Make targeted edits to your training data based on model output to build better models, faster. |
 
 ## <div align="center">Ultralytics HUB</div>
 
