# YOLOv5 🚀 by Ultralytics, AGPL-3.0 license
"""
Collect 3LC metrics on one or more splits of a dataset outside of training.

Usage:
    $ python val.py --task collect

Available environment variables to configure collection:
    TLC_IMAGE_EMBEDDINGS_DIM: Dimension of the image embeddings to collect. If 0, no embeddings are collected.
    TLC_COLLECT_LOSS: Whether to collect loss. Default: false.
    TLC_COLLECTION_SPLITS: Comma-separated list of splits to collect metrics on. Default: train,val.
"""
from __future__ import annotations

import argparse
import os
import sys
from pathlib import Path

import torch

try:
    import tlc

    from utils.loggers.tlc.version import check_tlc_version

    check_tlc_version()
except ImportError:
    raise ImportError("Install 3LC with `pip install tlc` to collect metrics.")

import val as validate

FILE = Path(__file__).resolve()
ROOT = FILE.parents[3]  # YOLOv5 root directory
if str(ROOT) not in sys.path:
    sys.path.append(str(ROOT))  # add ROOT to PATH
ROOT = Path(os.path.relpath(ROOT, Path.cwd()))  # relative

from typing import Any

from models.common import DetectMultiBackend
from models.yolo import DetectionModel

from utils.callbacks import Callbacks
from utils.general import LOGGER, check_img_size, increment_path, yaml_save
from utils.loggers.tlc.base import BaseTLCCallback
from utils.loggers.tlc.constants import TLC_COLLECT_PATH, TLC_COLORSTR
from utils.loggers.tlc.dataloaders import create_dataloader
from utils.loggers.tlc.settings import Settings
from utils.loggers.tlc.utils import get_names_from_yolo_table, tlc_check_dataset
from utils.loggers.tlc.yolo import TLCDetectionModel
from utils.loss import ComputeLoss
from utils.torch_utils import select_device


def collect_metrics(opt: argparse.Namespace) -> None:
    """
    Run validation and collect metrics for all the splits in the dataset.

    :param opt: Options dictionary - command line arguments from val.py.
    """
    settings = Settings.from_env()
    settings.verify(opt, training=False)

    # Register and/or read the data from 3LC table
    tables = tlc_check_dataset(opt.data, get_splits=settings.collection_splits)

    names = get_names_from_yolo_table(tables[settings.collection_splits[0]])
    data_dict = {"nc": len(names), "names": names}
    label_mapping = {i: i for i in range(len(names))}

    # Get the model
    model, half, batch_size, imgsz = load_model(opt, settings)

    # Sanity checks
    assert all(
        split in tables for split in settings.collection_splits
    ), f"Not all splits {settings.collection_splits} are in the dataset {tables}"
    project_name = tables[settings.collection_splits[0]].project_name

    run = tlc.init(project_name=project_name)

    parameters = vars(opt)
    parameters["weights"] = str(parameters["weights"])
    parameters["project"] = str(parameters["project"])
    run.set_parameters(parameters=parameters)

    for split, table in tables.items():
        dataloader = create_dataloader(
            (TLC_COLLECT_PATH, table, False, settings.exclude_zero_weight_collection),
            opt.imgsz,
            batch_size=batch_size,
            stride=model.stride,
            pad=0.5,
            rect=True,
            workers=opt.workers,
        )[0]

        example_ids = dataloader.dataset.example_ids
        batch_size = dataloader.batch_size

        # Create callback to collect metrics and register it
        callbacks = Callbacks()
        loss_fn = ComputeLoss(model) if settings.collect_loss else None
        tlc_callback = TLCCollectionCallback(
            split,
            opt,
            run,
            table,
            data_dict,
            label_mapping,
            settings,
            example_ids=example_ids,
            loss_fn=loss_fn,
<<<<<<< HEAD
            model=model,
=======
            batch_size=batch_size,
>>>>>>> e3e33dd1
        )
        callbacks.register_action("on_val_batch_end", callback=tlc_callback.on_val_batch_end)
        callbacks.register_action("on_val_end", callback=tlc_callback.on_val_end)

        print(f"{TLC_COLORSTR}Collecting metrics on {split} split")
        project = ROOT / "runs/collect"
        save_dir = increment_path(project / opt.name, exist_ok=opt.exist_ok, mkdir=True)
        yaml_save(save_dir / "opt.yaml", vars(opt))
        validate.run(
            data_dict,
            batch_size=batch_size,
            imgsz=imgsz,
            half=half,
            model=model,
            dataloader=dataloader,
            save_dir=save_dir,
            plots=True,
            callbacks=callbacks,
            compute_loss=None,
        )
        # TODO: Forward most arguments (save to json etc.)?

        tlc_callback.flush_metrics_writer(input_table=table)

    if settings.image_embeddings_dim > 0:
        split_to_reduce_by = "val" if "val" in settings.collection_splits else settings.collection_splits[-1]
        table_url_to_reduce_by = tables[split_to_reduce_by].url
        run.reduce_embeddings_by_foreign_table_url(
            table_url_to_reduce_by, method=settings.image_embeddings_reducer, n_components=settings.image_embeddings_dim
        )


def load_model(opt: argparse.Namespace, settings: Settings) -> tuple[DetectMultiBackend, bool, int, int]:
    """Loads model like in val.py."""
    device = select_device(opt.device, batch_size=opt.batch_size)
    batch_size = opt.batch_size

    # Load model
    model = DetectMultiBackend(opt.weights, device=device, dnn=opt.dnn, data=opt.data, fp16=opt.half)

    # Patch model with embeddings writing method
    if isinstance(model.model, DetectionModel) and settings.image_embeddings_dim > 0:
        model.model.collect_embeddings = True
        model.model._forward_once = TLCDetectionModel._forward_once.__get__(model.model, DetectionModel)

    stride, pt, jit, engine = model.stride, model.pt, model.jit, model.engine
    imgsz = check_img_size(opt.imgsz, s=stride)  # check image size
    half = model.fp16  # FP16 supported on limited backends with CUDA
    if engine:
        batch_size = model.batch_size
    else:
        device = model.device
        if not (pt or jit):
            batch_size = 1  # export.py models default to batch-size 1
            LOGGER.info(f"Forcing --batch-size 1 square inference (1,3,{imgsz},{imgsz}) for non-PyTorch models")

    model.eval()
    return model, half, batch_size, imgsz


class TLCCollectionCallback(BaseTLCCallback):
    """Callback for collecting metrics on a single split of the dataset."""

    def __init__(
        self,
        split: str,
        opt: argparse.Namespace,
        run: tlc.Run,
        table: tlc.Table,
        data_dict: dict[str, Any],
        label_mapping: dict[int, int],
        settings: Settings,
        example_ids: list[int] | None = None,
        loss_fn: ComputeLoss | None = None,
<<<<<<< HEAD
        model: DetectMultiBackend | None = None,
=======
        batch_size: int = 1,
>>>>>>> e3e33dd1
    ) -> None:
        self.split = split
        self.opt = opt
        self.run = run
        self.table = table
        self.data_dict = data_dict
        self.label_mapping = label_mapping
        self.example_ids = example_ids
        self._loss_fn = loss_fn
        self._settings = settings
        self._model = model

        self._activation_size = None

        self.metrics_writer = tlc.MetricsTableWriter(
            run_url=self.run.url,
            foreign_table_url=self.table.url,
            foreign_table_display_name=self.table.dataset_name,
            column_schemas=self.metrics_schema,
        )

        self.example_ids_for_batch = list(tlc.batched_iterator(range(len(self.example_ids)), batch_size=batch_size))

    def on_val_batch_end(
        self,
        batch_i: int,
        images: list[torch.Tensor],
        targets: list[torch.Tensor],
        paths: list[str],
        shapes: list[tuple[int, int]],
        outputs: list[torch.Tensor],
        train_out: list[torch.Tensor] | None = None,
    ):
        self._save_batch_metrics(batch_i, images, targets, paths, shapes, outputs, train_out)<|MERGE_RESOLUTION|>--- conflicted
+++ resolved
@@ -40,7 +40,6 @@
 
 from models.common import DetectMultiBackend
 from models.yolo import DetectionModel
-
 from utils.callbacks import Callbacks
 from utils.general import LOGGER, check_img_size, increment_path, yaml_save
 from utils.loggers.tlc.base import BaseTLCCallback
@@ -112,11 +111,8 @@
             settings,
             example_ids=example_ids,
             loss_fn=loss_fn,
-<<<<<<< HEAD
             model=model,
-=======
             batch_size=batch_size,
->>>>>>> e3e33dd1
         )
         callbacks.register_action("on_val_batch_end", callback=tlc_callback.on_val_batch_end)
         callbacks.register_action("on_val_end", callback=tlc_callback.on_val_end)
@@ -191,11 +187,8 @@
         settings: Settings,
         example_ids: list[int] | None = None,
         loss_fn: ComputeLoss | None = None,
-<<<<<<< HEAD
         model: DetectMultiBackend | None = None,
-=======
         batch_size: int = 1,
->>>>>>> e3e33dd1
     ) -> None:
         self.split = split
         self.opt = opt
