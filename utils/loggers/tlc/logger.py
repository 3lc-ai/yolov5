--- conflicted
+++ resolved
@@ -11,10 +11,7 @@
 import torch
 import val as validate
 from models.experimental import attempt_load
-<<<<<<< HEAD
-=======
 from models.yolo import DetectionModel
->>>>>>> d1250e9b
 
 from utils.callbacks import Callbacks
 from utils.general import LOGGER
