# YOLOv5 🚀 AGPL-3.0 license
"""3LC Logger used for training."""
from __future__ import annotations

import os
import sys
from pathlib import Path
from typing import TYPE_CHECKING, Any

import tlc
import torch
import val as validate
<<<<<<< HEAD
from models.experimental import attempt_load
=======
from models.yolo import DetectionModel
>>>>>>> cc64f2b6

from utils.callbacks import Callbacks
from utils.general import LOGGER
from utils.loggers.tlc.base import BaseTLCCallback
from utils.loggers.tlc.constants import TLC_COLORSTR, TLC_TRAIN_PATH
from utils.loggers.tlc.dataset import check_dataset
from utils.loggers.tlc.loss import TLCComputeLoss
from utils.loggers.tlc.settings import Settings
from utils.loggers.tlc.utils import (
    create_tlc_info_string_before_training,
    get_metrics_collection_epochs,
    get_names_from_yolo_table,
)
from utils.loss import ComputeLoss

if TYPE_CHECKING:
    from utils.loggers.tlc.model_utils import ModelEMA

FILE = Path(__file__).resolve()
ROOT = FILE.parents[3]  # YOLOv5 root directory
if str(ROOT) not in sys.path:
    sys.path.append(str(ROOT))  # add ROOT to PATH
RANK = int(os.getenv("RANK", -1))


class TLCLogger(BaseTLCCallback):
    """
    TLC Logger.

    3LC is a data management system for AI, that allows you to improve your dataset using the model predictions as a
    guide, and retrain your model with no code changes.

    The TLCLogger is a singleton class that is initialized once per call to train.py.
    """

    _instance = None

    @classmethod
    def create_instance(cls, opt=None, hyp=None) -> bool:
        """Create the singleton instance of the TLCLogger."""
        assert cls._instance is None, "TLCLogger has already been initialized."
        cls._instance = super().__new__(cls)
        cls._instance.initialize(opt=opt, hyp=hyp)
        return True

    @classmethod
    def get_instance(cls) -> TLCLogger:
        """Get the singleton instance of the TLCLogger."""
        if cls._instance is None:
            raise ValueError("TLCLogger has not been initialized yet.")
        return cls._instance

    @classmethod
    def reset_instance(cls):
        """Reset the singleton instance of the TLCLogger."""
        cls._instance = None

    def initialize(self, opt=None, hyp=None):
        self.opt = opt
        self.hyp = hyp
        self._save_dir = Path(self.opt.save_dir)  # Path to save results
        self._best_path = self._save_dir / "weights" / "best.pt"  # Path to best scoring weights

        self.current_epoch = None
        self.train_table = None
        self.val_table = None
        self.run = None
        self.collected_for_epochs = set()  # Which epochs have we collected metrics for

        # Read 3LC specific settings from environment variables
        self._settings = self._get_settings()

        # Metrics collection epochs
        self.metrics_collection_epochs = get_metrics_collection_epochs(
            self._settings.collection_epoch_start,
            self.opt.epochs,
            self._settings.collection_epoch_interval,
            self._settings.collection_disable,
        )

        # Populate data_dict, process the provided opt.data yaml file
        self.data_dict = self.check_dataset(self.opt.data)

        self._train_validation_callbacks = Callbacks()
        self._train_validation_callbacks.register_action("on_val_batch_end", callback=self.on_val_batch_end)

        self._collecting_on = None  # Set to train or val when collecting metrics, None otherwise
        self._validation_loader_args = None  # To be populated by register_val_args when creating validation loader
        self._validation_train_loader = None  # To be created after validation loader is created
        self._model = None  # Model
        self._ema = None  # Model exponential moving average - used in validation
        self._amp = None  # Whether automatic mixed precision is enabled in training
        self.rect_indices = None
        self._reached_final_validation = False  # Whether we have reached the final validation
        self._last_validated_epoch = -1  # The last epoch we validated on

    def _get_settings(self) -> Settings:
        """Verify that 3LC settings are correct and with required dependencies."""
        self._settings = Settings.from_env()
        self._settings.verify(opt=self.opt, training=True)
        return self._settings

    def check_dataset(self, data_file: str) -> dict[str, Any]:
        """
        Check and parse the provided dataset YAML file.

        If the dataset is not registered, we register it and create the 3LC tables. A new YAML file is created, with 3LC
        URLs instead which can be used with a 3LC prefix.

        If the dataset is already registered, we use the URLs in the YAML file to get the tables.

        :param data_file: Path to the dataset YAML file.
        :returns: A data dictionary with classes, number of classes and split paths.
        """
        data_dict = check_dataset(data_file)

        self.train_table = data_dict["train"][1]
        self.val_table = data_dict["val"][1]

        names = get_names_from_yolo_table(self.train_table)
        self.label_mapping = {i: i for i in range(len(names))}

        return data_dict

    def register_amp(self, amp: bool) -> None:
        """
        Register whether amp is used.

        :param amp: Whether automatic mixed precision is used
        """
        self._amp = amp

    def register_ema(self, ema: ModelEMA) -> None:
        """Register the EMA model."""
        self._ema = ema

    def register_model(self, model: torch.nn.Module) -> None:
        """
        Register the model.

        :param model: The model to be trained.
        """
        self._model = model

    @property
    def validation_train_loader(self) -> torch.utils.data.DataLoader:
        if not self._validation_train_loader:
            self._create_validation_train_loader_from_val_loader()
        return self._validation_train_loader

    @property
    def table(self) -> tlc.Table:
        """Get the table for the current split."""
        return self.val_table if self._collecting_on == "val" else self.train_table

    @property
    def split(self) -> str:
        """Get the split for the current split."""
        return "val" if self._collecting_on == "val" else "train"

    def _create_validation_train_loader_from_val_loader(self) -> None:
        """Create a dataloader to use for validation on the train split, copying settings from the validation loader."""
        # Do not use sampling weights when creating the validation train loader
        from utils.loggers.tlc.dataloaders import create_dataloader

        # Create a dataloader for the train set, using the same settings as the validation loader
        validation_train_loader_args = self._validation_loader_args
        validation_train_loader_args["path"] = (TLC_TRAIN_PATH + "_validate", self.train_table, False)
        self._validation_train_loader = create_dataloader(**validation_train_loader_args)[0]

    def register_val_args(self, **kwargs: Any) -> None:
        """Register arguments for the validation dataloader, to be used when creating the validation train loader."""
        self._validation_loader_args = kwargs

    def on_train_start(self) -> None:
        if not self._settings.collection_disable:
            # Create a 3LC run and log run parameters
            self.run = tlc.init(project_name=self.train_table.project_name)

            parameters = {k: v for k, v in vars(self.opt).items() if k != "hyp"}
            parameters["evolve_population"] = str(parameters["evolve_population"])
            parameters.update(self.hyp)
            self.run.set_parameters(parameters=parameters)

            self._model.hyp = self.hyp  # Required for losses
            self._unreduced_loss_fn = TLCComputeLoss(self._model)
            self._loss_fn = ComputeLoss(self._model)

        # Print 3LC information
        tlc_mc_string = create_tlc_info_string_before_training(
            self.metrics_collection_epochs,
            disable=self._settings.collection_disable,
        )
        LOGGER.info(TLC_COLORSTR + tlc_mc_string)

    def on_train_epoch_start(self, epoch: int) -> None:
        self.current_epoch = epoch

    def on_train_epoch_end(self) -> None:
        self._ema.ema.collect_embeddings = self._settings.image_embeddings_dim > 0 and self.should_collect_metrics()

    def on_fit_epoch_end(self, vals: list[torch.Tensor | float], epoch: int) -> None:
        """
        Called after each epoch in fit, to store the validation outputs for the epoch.

        :param vals: The validation outputs for the epoch mloss + val metrics + lr [loss, loss, loss, mp, mr, map50,
            map, *(loss.cpu() / len(dataloader)).tolist()), maps, t, lr]
        :param epoch: The current epoch
        """
        if self.should_collect_metrics():
            self.collected_for_epochs.add(self.current_epoch)

        if self.run is not None:
            # Store the validation outputs for the epoch
            val_metrics = {
                "val precision": vals[3],  # mp
                "val recall": vals[4],  # mr
                "val mAP50": vals[5],  # map50
                "val mAP50-95": vals[6],  # map
                "val loss": vals[7],  # *(loss.cpu() / len(dataloader)
                "learning rate": vals[-1],
                "epoch": epoch,
            }
            self.run.add_output_value(val_metrics)

    def on_model_save(self, last: Path) -> None:
        """We need to strip any 3LC information from the weights so they can be used without
        3LC later.

        :param last: The path to the last checkpoint.
        """
        paths = list(last.parent.glob("*.pt"))
        for path in paths:
            ckpt = torch.load(path, map_location="cpu")
            ckpt["model"].__class__ = DetectionModel
            ckpt["ema"].__class__ = DetectionModel
            torch.save(ckpt, path)

    def on_train_end(self, results: list[int | float]) -> None:
        """
        Reduce any embeddings and write final per-class metrics to the run before closing.

        :param results: The final aggregate metrics provided by YOLOv5.
        """
        if self._settings.image_embeddings_dim != 0:
            self.run.reduce_embeddings_by_foreign_table_url(
                self.val_table.url,
                method=self._settings.image_embeddings_reducer,
                n_components=self._settings.image_embeddings_dim,
            )

        tlc.close()

    def should_collect_metrics(self) -> bool:
        """
        Whether we should collect metrics for the current epoch.

        :returns: Whether we should collect metrics for the current epoch
        """

        # If collection is disabled, we should not collect
        if self._settings.collection_disable:
            return False

        # We should collect if the current epoch is in the list of epochs to collect for
        return (self.current_epoch in self.metrics_collection_epochs) or self._reached_final_validation

    def _collect_on_train(self) -> None:
        if not self._settings.collection_val_only:
            self._collecting_on = "train"

            # Prepare logger for metrics collection
            # Then call validate.run with this logger as a callback (this will clean up the metrics etc.)
            self.metrics_writer = tlc.MetricsTableWriter(
                run_url=self.run.url,
                foreign_table_url=self.train_table.url,
                foreign_table_display_name=self.train_table.dataset_name,
                column_schemas=self.metrics_schema,
            )
            self.example_ids_for_batch = list(
                tlc.batched_iterator(
                    range(len(self.train_table)), batch_size=self._validation_loader_args["batch_size"]
                )
            )

            self.rect_indices = self.validation_train_loader.dataset.rect_indices

            if not self._reached_final_validation:
                model = self._ema.ema
            else:
                from utils.loggers.tlc.model_utils import attempt_load

                model = attempt_load(self._best_path, next(self._ema.ema.parameters()).device).half()

            model.collect_embeddings = self._settings.image_embeddings_dim > 0 and self.should_collect_metrics()

            LOGGER.info(TLC_COLORSTR + "Collecting metrics on train and val sets:")
            validate.run(
                self.data_dict,
                batch_size=self._validation_loader_args["batch_size"],
                imgsz=self.opt.imgsz,
                half=self._amp if not self._reached_final_validation else True,
                model=model,
                single_cls=self.opt.single_cls,
                dataloader=self.validation_train_loader,
                plots=self._reached_final_validation,
                save_dir=self._save_dir if self._reached_final_validation else Path(""),
                callbacks=self._train_validation_callbacks,
                compute_loss=self._loss_fn,
            )

    def on_val_start(self) -> None:
        # Check if we have reached final validation (either early stopping or last epoch)
        self._reached_final_validation = self.current_epoch == self._last_validated_epoch
        if not self._reached_final_validation:
            self._last_validated_epoch = self.current_epoch

        if not self.should_collect_metrics():
            return

        # When we get here with _collecting_on set to train, we are in the call to validate.run from
        # TLCLogger.on_val_start, and we don't want to do anything here.
        if self._collecting_on == "train":
            return

        # Collect metrics on train set if enabled
        self._collect_on_train()

        # Then we go ahead with the already started validation (metrics collection) on the val set
        # We then let things run its course.
        self._collecting_on = "val"
        self.rect_indices = self.val_loader.dataset.rect_indices

        if self._amp:
            self._ema.ema.half()

        # Val set validation is called from train.py already, so we let that happen by itself.
        self.metrics_writer = tlc.MetricsTableWriter(
            run_url=self.run.url,
            foreign_table_url=self.val_table.url,
            foreign_table_display_name=self.val_table.dataset_name,
            column_schemas=self.metrics_schema,
        )
        self.example_ids_for_batch = list(
            tlc.batched_iterator(range(len(self.val_table)), batch_size=self._validation_loader_args["batch_size"])
        )

    def on_val_batch_end(self, batch_i, images, targets, paths, shapes, outputs, train_out) -> None:
        """
        Called after each batch in validation.

        :param batch_i: The batch index
        :param images: The images in the batch
        :param targets: The targets in the batch
        :param paths: The image paths in the batch
        :param shapes: The image shape data for the batch, including padding/resize data
        :param outputs: The model outputs for the batch
        :param train_out: The model training outputs for the batch (data to compute loss)
        """
        if not self.should_collect_metrics():
            return

        self._save_batch_metrics(batch_i, images, targets, paths, shapes, outputs, train_out, epoch=self.current_epoch)

        # Find out if last batch, and if so, flush the metrics writer
        if batch_i == len(self.example_ids_for_batch) - 1:
            input_table = self.train_table if self._collecting_on == "train" else self.val_table
            self.flush_metrics_writer(input_table=input_table)<|MERGE_RESOLUTION|>--- conflicted
+++ resolved
@@ -10,11 +10,6 @@
 import tlc
 import torch
 import val as validate
-<<<<<<< HEAD
-from models.experimental import attempt_load
-=======
-from models.yolo import DetectionModel
->>>>>>> cc64f2b6
 
 from utils.callbacks import Callbacks
 from utils.general import LOGGER
