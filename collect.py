--- conflicted
+++ resolved
@@ -201,11 +201,8 @@
     parser.add_argument('--single-cls', action='store_true', help='treat as single-class dataset')
     parser.add_argument('--half', action='store_true', help='use FP16 half-precision inference')
     parser.add_argument('--dnn', action='store_true', help='use OpenCV DNN for ONNX inference')
-<<<<<<< HEAD
     parser.add_argument('--batch-size', type=int, default=32, help='Batch size for metrics collection. Defaults to 32.')
-=======
-    parser.add_argument('--batch-size', type=int, default=1, help='Batch size for metrics collection. Defaults to 4.')
->>>>>>> b68b4fa1
+
     # 3LC args
     parser.add_argument('--tlc-iou-thres',
                         type=float,
